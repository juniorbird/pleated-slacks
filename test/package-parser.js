--- conflicted
+++ resolved
@@ -5,19 +5,9 @@
 
 // File we're testing
 const parser = require('../lib/package-parser.js')
-<<<<<<< HEAD
-=======
-console.log(parser);
->>>>>>> c435bf84
 let pjDeps = parser.dependencies('./test/fixtures/package-test.json')
 
 // Load fixtures
-
-
-<<<<<<< HEAD
-=======
-// Check that we read all of the packages from package.json (#5)
->>>>>>> c435bf84
 let targetDeps = [ 'mongoose',
   'redis',
   'express',
@@ -31,11 +21,7 @@
   'consul'];
 
 describe('package.json parser', () => {
-<<<<<<< HEAD
   // Check that we read all of the packages from package.json (#5)
-=======
-  // Check that we grab the keywords from all of the packages in package.json (#6)-
->>>>>>> c435bf84
   it('should grab a list of all packages', () => {
     expect(pjDeps).toBeAn(Array);
     expect(pjDeps.length).toEqual(targetDeps.length);
@@ -44,11 +30,7 @@
 
 });
 
-<<<<<<< HEAD
 // Check that we grab the keywords from all of the packages in package.json (#6)-
- 
-=======
->>>>>>> c435bf84
 
 // Check that we grab all of the official repos from Docker (#1)
 /*
