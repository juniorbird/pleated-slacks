{
  "name": "pleated-slacks",
  "version": "1.0.1",
  "description": "An easy way to get started with Docker, for node apps",
  "main": "index.js",
  "dependencies": {
    "bluebird": "^3.4.0",
    "cheerio": "^0.20.0",
<<<<<<< HEAD
    "request": "^2.72.0",
    "vorpal": "^1.11.1"
=======
    "inquirer": "^1.0.3",
    "request-promise": "^3.0.0"
>>>>>>> f4cf2d01
  },
  "devDependencies": {
    "babel-cli": "^6.9.0",
    "babel-core": "^6.9.1",
    "babel-eslint": "^6.1.0",
    "babel-plugin-syntax-async-functions": "^6.8.0",
    "babel-plugin-transform-async-to-generator": "^6.8.0",
    "babel-plugin-transform-async-to-module-method": "^6.8.0",
    "babel-plugin-transform-es2015-modules-commonjs": "^6.8.0",
    "babel-plugin-transform-regenerator": "^6.9.0",
    "babel-plugin-transform-runtime": "^6.9.0",
    "babel-preset-es2015": "^6.9.0",
    "babel-regenerator-runtime": "^6.5.0",
    "babel-register": "^6.9.0",
    "babel-watch": "^2.0.2",
    "codacy-coverage": "^1.1.3",
    "colortape": "^0.1.1",
    "coveralls": "^2.11.9",
    "eslint": "^2.10.2",
    "eslint-config-airbnb": "^9.0.1",
    "eslint-plugin-react": "^5.1.1",
    "expect": "^1.20.1",
    "i": "^0.3.5",
    "istanbul": "^0.4.3",
    "mocha": "^2.5.2",
    "npm": "^3.10.2",
    "regenerator": "^0.8.46"
  },
  "scripts": {
    "test": "npm run test-parser && npm run test-compose",
    "test-parser": "mocha --compilers js:babel-register ./test/parsePackage.js",
    "test-compose": "mocha --compilers js:babel-register ./test/writeDCompose.js",
    "test-travis": "npm run build && node_modules/istanbul/lib/cli.js cover ./node_modules/mocha/bin/_mocha -- -R spec ./test/*.js",
    "build": "babel src -d build",
    "watch": "babel-watch src"
  },
  "bin": {
<<<<<<< HEAD
    "slacks" : "./src/lib/cli.js"
=======
    "slacks": "./build/lib/cli.js"
>>>>>>> f4cf2d01
  },
  "repository": {
    "type": "git",
    "url": "git+https://github.com/team-jwt/pleated-slacks.git"
  },
  "keywords": [
    "docker",
    "project-management"
  ],
  "contributors": [
<<<<<<< HEAD
    { "name" : "Josh Apstein", "url": "https://github.com/iluvpool19" },
    { "name" : "Wade Armstrong", "url": "https://github.com/juniorbird" },
    { "name" : "Tiffany Wong", "url": "https://github.com/tbywong" }
=======
    {
      "name": "Josh Apstein",
      "url": "https://github.com/iluvpool19"
    },
    {
      "name": "Wade Armstrong",
      "url": "https://github.com/juniorbird"
    },
    {
      "name": "Tiffany Wong",
      "url": "https://github.com/tbywong"
    }
>>>>>>> f4cf2d01
  ],
  "license": "MIT",
  "bugs": {
    "url": "https://github.com/team-jwt/pleated-slacks/issues"
  },
  "homepage": "https://github.com/team-jwt/pleated-slacks#readme"
}<|MERGE_RESOLUTION|>--- conflicted
+++ resolved
@@ -6,13 +6,8 @@
   "dependencies": {
     "bluebird": "^3.4.0",
     "cheerio": "^0.20.0",
-<<<<<<< HEAD
-    "request": "^2.72.0",
-    "vorpal": "^1.11.1"
-=======
     "inquirer": "^1.0.3",
     "request-promise": "^3.0.0"
->>>>>>> f4cf2d01
   },
   "devDependencies": {
     "babel-cli": "^6.9.0",
@@ -50,11 +45,7 @@
     "watch": "babel-watch src"
   },
   "bin": {
-<<<<<<< HEAD
-    "slacks" : "./src/lib/cli.js"
-=======
     "slacks": "./build/lib/cli.js"
->>>>>>> f4cf2d01
   },
   "repository": {
     "type": "git",
@@ -65,11 +56,6 @@
     "project-management"
   ],
   "contributors": [
-<<<<<<< HEAD
-    { "name" : "Josh Apstein", "url": "https://github.com/iluvpool19" },
-    { "name" : "Wade Armstrong", "url": "https://github.com/juniorbird" },
-    { "name" : "Tiffany Wong", "url": "https://github.com/tbywong" }
-=======
     {
       "name": "Josh Apstein",
       "url": "https://github.com/iluvpool19"
@@ -82,7 +68,6 @@
       "name": "Tiffany Wong",
       "url": "https://github.com/tbywong"
     }
->>>>>>> f4cf2d01
   ],
   "license": "MIT",
   "bugs": {
